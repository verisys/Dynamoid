# encoding: utf-8
module Dynamoid

  # Adapter provides a generic, write-through class that abstracts variations in the underlying connections to provide a uniform response
  # to Dynamoid.
  module Adapter
    extend self
    attr_accessor :tables

    # The actual adapter currently in use: presently AwsSdk.
    #
    # @since 0.2.0
    def adapter
      reconnect! unless @adapter
      @adapter
    end

    # Establishes a connection to the underyling adapter and caches all its tables for speedier future lookups. Issued when the adapter is first called.
    #
    # @since 0.2.0
    def reconnect!
      require "dynamoid/adapter/#{Dynamoid::Config.adapter}" unless Dynamoid::Adapter.const_defined?(Dynamoid::Config.adapter.camelcase)
      @adapter = Dynamoid::Adapter.const_get(Dynamoid::Config.adapter.camelcase)
      @adapter.connect! if @adapter.respond_to?(:connect!)
      self.tables = benchmark('Cache Tables') {list_tables}
    end

    # Shows how long it takes a method to run on the adapter. Useful for generating logged output.
    #
    # @param [Symbol] method the name of the method to appear in the log
    # @param [Array] args the arguments to the method to appear in the log
    # @yield the actual code to benchmark
    #
    # @return the result of the yield
    #
    # @since 0.2.0
    def benchmark(method, *args)
      start = Time.now
      result = yield
      Dynamoid.logger.info "(#{((Time.now - start) * 1000.0).round(2)} ms) #{method.to_s.split('_').collect(&:upcase).join(' ')}#{ " - #{args.inspect}" unless args.nil? || args.empty? }"
      return result
    end

    # Write an object to the adapter. Partition it to a randomly selected key first if necessary.
    #
    # @param [String] table the name of the table to write the object to
    # @param [Object] object the object itself
    # @param [Hash] options Options that are passed to the put_item call
    #
    # @return [Object] the persisted object
    #
    # @since 0.2.0
    def write(table, object, options = nil)
      if Dynamoid::Config.partitioning? && object[:id]
        object[:id] = "#{object[:id]}.#{Random.rand(Dynamoid::Config.partition_size)}"
        object[:updated_at] = Time.now.to_f
      end
      put_item(table, object, options)
    end

    # Read one or many keys from the selected table. This method intelligently calls batch_get or get on the underlying adapter depending on
    # whether ids is a range or a single key: additionally, if partitioning is enabled, it batch_gets all keys in the partition space
    # automatically. Finally, if a range key is present, it will also interpolate that into the ids so that the batch get will acquire the
    # correct record.
    #
    # @param [String] table the name of the table to write the object to
    # @param [Array] ids to fetch, can also be a string of just one id
    # @param [Hash] options: Passed to the underlying query. The :range_key option is required whenever the table has a range key,
    #                        unless multiple ids are passed in and Dynamoid::Config.partitioning? is turned off.
    #
    # @since 0.2.0
    def read(table, ids, options = {})
      range_key = options.delete(:range_key)

      if ids.respond_to?(:each)
        ids = ids.collect{|id| range_key ? [id, range_key] : id}
        if Dynamoid::Config.partitioning?
          results = batch_get_item({table => id_with_partitions(ids)}, options)
          {table => result_for_partition(results[table],table)}
        else
          batch_get_item({table => ids}, options)
        end
      else
        if Dynamoid::Config.partitioning?
          ids = range_key ? [[ids, range_key]] : ids
          results = batch_get_item({table => id_with_partitions(ids)}, options)
          result_for_partition(results[table],table).first
        else
          options[:range_key] = range_key if range_key
          get_item(table, ids, options)
        end
      end
    end

    # Delete an item from a table. If partitioning is turned on, deletes all partitioned keys as well.
    #
    # @param [String] table the name of the table to write the object to
    # @param [Array] ids to delete, can also be a string of just one id
    # @param [Array] range_key of the record to delete, can also be a string of just one range_key
    #
    def delete(table, ids, options = {})
      range_key = options[:range_key] #array of range keys that matches the ids passed in
      if ids.respond_to?(:each)
        if range_key.respond_to?(:each)
          #turn ids into array of arrays each element being hash_key, range_key
          ids = ids.each_with_index.map{|id,i| [id,range_key[i]]}
        else
          ids = range_key ? [[ids, range_key]] : ids
        end
        
        if Dynamoid::Config.partitioning?
          batch_delete_item(table => id_with_partitions(ids))
        else
          batch_delete_item(table => ids)
        end
      else
        if Dynamoid::Config.partitioning?
          ids = range_key ? [[ids, range_key]] : ids
          batch_delete_item(table => id_with_partitions(ids))
        else
          delete_item(table, ids, options)
        end
      end
    end

    # Scans a table. Generally quite slow; try to avoid using scan if at all possible.
    #
    # @param [String] table the name of the table to write the object to
    # @param [Hash] scan_hash a hash of attributes: matching records will be returned by the scan
    #
    # @since 0.2.0
    def scan(table, query, opts = {})
      if Dynamoid::Config.partitioning?
        results = benchmark('Scan', table, query) {adapter.scan(table, query, opts)}
        result_for_partition(results,table)
      else
        benchmark('Scan', table, query) {adapter.scan(table, query, opts)}
      end
    end

    [:batch_get_item, :create_table, :delete_item, :delete_table, :get_item, :list_tables, :put_item].each do |m|
      # Method delegation with benchmark to the underlying adapter. Faster than relying on method_missing.
      #
      # @since 0.2.0
      define_method(m) do |*args|
        benchmark("#{m.to_s}", args) {adapter.send(m, *args)}
      end
    end

    # Takes a list of ids and returns them with partitioning added. If an array of arrays is passed, we assume the second key is the range key
    # and pass it in unchanged.
    #
    # @example Partition id 1
    #   Dynamoid::Adapter.id_with_partitions(['1']) # ['1.0', '1.1', '1.2', ..., '1.199']
    # @example Partition id 1 and range_key 1.0
    #   Dynamoid::Adapter.id_with_partitions([['1', 1.0]]) # [['1.0', 1.0], ['1.1', 1.0], ['1.2', 1.0], ..., ['1.199', 1.0]]
    #
    # @param [Array] ids array of ids to partition
    #
    # @since 0.2.0
    def id_with_partitions(ids)
      Array(ids).collect {|id| (0...Dynamoid::Config.partition_size).collect{|n| id.is_a?(Array) ? ["#{id.first}.#{n}", id.last] : "#{id}.#{n}"}}.flatten(1)
    end
    
    #Get original id (hash_key) and partiton number from a hash_key
    #
    # @param [String] id the id or hash_key of a record, ex. xxxxx.13
    #
    # @return [String,String] original_id and the partition number, ex original_id = xxxxx partition = 13
    def get_original_id_and_partition id
      partition = id.split('.').last
      id = id.split(".#{partition}").first

      return id, partition
    end

    # Takes an array of query results that are partitioned, find the most recently updated ones that share an id and range_key, and return only the most recently updated. Compares each result by
    # their id and updated_at attributes; if the updated_at is the greatest, then it must be the correct result.
    #
    # @param [Array] returned partitioned results from a query
    # @param [String] table_name the name of the table
    #
    # @since 0.2.0
    def result_for_partition(results, table_name)
      table = @adapter.get_table(table_name)
<<<<<<< HEAD

=======
      
>>>>>>> bccc5159
      if table.range_key     
        range_key_name = table.range_key.name.to_sym
        
        final_hash = {}

        results.each do |record|
          test_record = final_hash[record[range_key_name]]
          
          if test_record.nil? || ((record[range_key_name] == test_record[range_key_name]) && (record[:updated_at] > test_record[:updated_at]))
            #get ride of our partition and put it in the array with the range key
            record[:id], partition = get_original_id_and_partition  record[:id]
            final_hash[record[range_key_name]] = record
          end
        end
  
        return final_hash.values
      else
        {}.tap do |hash|
          Array(results).each do |result|
            next if result.nil?
            #Need to find the value of id with out the . and partition number
            id, partition = get_original_id_and_partition result[:id]
  
            if !hash[id] || (result[:updated_at] > hash[id][:updated_at])
              result[:id] = id
              hash[id] = result
            end
          end
        end.values
      end
    end

    # Delegate all methods that aren't defind here to the underlying adapter.
    #
    # @since 0.2.0
    def method_missing(method, *args, &block)
      return benchmark(method, *args) {adapter.send(method, *args, &block)} if @adapter.respond_to?(method)
      super
    end
    
    # Query the DynamoDB table. This employs DynamoDB's indexes so is generally faster than scanning, but is
    # only really useful for range queries, since it can only find by one hash key at once. Only provide
    # one range key to the hash. If paritioning is on, will run a query for every parition and join the results
    #
    # @param [String] table_name the name of the table
    # @param [Hash] opts the options to query the table with
    # @option opts [String] :hash_value the value of the hash key to find
    # @option opts [Range] :range_value find the range key within this range
    # @option opts [Number] :range_greater_than find range keys greater than this
    # @option opts [Number] :range_less_than find range keys less than this
    # @option opts [Number] :range_gte find range keys greater than or equal to this
    # @option opts [Number] :range_lte find range keys less than or equal to this
    #
    # @return [Array] an array of all matching items
    #
    def query(table_name, opts = {})
      
      unless Dynamoid::Config.partitioning?
        #no paritioning? just pass to the standard query method
        @adapter.query(table_name, opts)
      else
        #get all the hash_values that could be possible
        ids = id_with_partitions(opts[:hash_value])

        #lets not overwrite with the original options
        modified_options = opts.clone     
        results = []
        
        #loop and query on each of the partition ids
        ids.each do |id|
          modified_options[:hash_value] = id

          query_result = adapter.query(table_name, modified_options)
          results += query_result.inject([]){|array, result| array += [result]} if query_result.any?
        end 

        result_for_partition results, table_name
      end
    end
  end
end<|MERGE_RESOLUTION|>--- conflicted
+++ resolved
@@ -183,12 +183,7 @@
     # @since 0.2.0
     def result_for_partition(results, table_name)
       table = @adapter.get_table(table_name)
-<<<<<<< HEAD
-
-=======
-      
->>>>>>> bccc5159
-      if table.range_key     
+      if table.range_key
         range_key_name = table.range_key.name.to_sym
         
         final_hash = {}
